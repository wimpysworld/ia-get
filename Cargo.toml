--- conflicted
+++ resolved
@@ -14,11 +14,7 @@
 [dependencies]
 indicatif = "0.18.0"
 md5 = "0.8.0"
-<<<<<<< HEAD
 reqwest = { version = "0.12.23", default-features = false, features = ["rustls-tls", "stream"] }
-=======
-reqwest = { version = "0.12.22", default-features = false, features = ["rustls-tls", "stream"] }
->>>>>>> d282061e
 tokio = { version = "1.47.1", features = ["rt-multi-thread", "macros", "fs", "io-util", "signal"] }
 serde = { version = "1.0.219", features = ["derive"] }
 serde-xml-rs = "0.8.1"
@@ -28,23 +24,17 @@
 ctrlc = "3.4.7"
 colored = "3.0.0"
 chrono = "0.4.41"
-<<<<<<< HEAD
 serde_json = "1.0.143"
 toml = "0.9.5"
 futures-util = "0.3"
 anyhow = "1.0"
-=======
-serde_json = "1.0.142"
-anyhow = "1.0"
-futures-util = "0.3"
 flate2 = "1.0"
-bzip2 = "0.4"
+bzip2 = "0.6.0"
 xz2 = "0.1"
 tar = "0.4"
 
 [dev-dependencies]
 tempfile = "3.0"
->>>>>>> d282061e
 
 [profile.release]
 strip = true  # Automatically strip symbols from the binary.
